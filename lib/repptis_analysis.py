--- conflicted
+++ resolved
@@ -810,122 +810,3 @@
         # Calculate the TIS probabilities
         pcross.append(pmps[0]*pplus[-1])
     return pmin, pplus, pcross
-<<<<<<< HEAD
-
-def set_tau_first_hit_M_distrib(pe, do_last = True):
-    """Set, for each pathtype, the average pathlength before the middle 
-    interface is crossed. The phasepoint at the beginning, and right after 
-    the crossing will still be included.
-    
-    Parameters
-    ----------
-    pe : object like :py:class:`.PathEnsemble`
-        Tistools PathEnsemble object must be from a PPTIS simulation,
-        for which the weights and the orders have been set.
-        
-    Returns
-    -------
-    Nothing, but sets the attribute pe.tau1 and pe.tau1avg.
-
-    """
-    pe.tau1 = []
-    pe.tau1avg = {"LML": None, "LMR": None, "RML": None, "RMR": None}
-    # select the accepted paths
-    accmask = get_flag_mask(pe, "ACC")
-    for i in range(len(pe.cyclenumbers)):
-        if pe.flags[i] != "ACC" or pe.generation[i] == "ld":
-            pe.tau1.append(0)
-            continue 
-        pe.tau1.append(get_tau1_path(pe.orders[i], pe.lmrs[i], pe.interfaces[0]))
-    pe.tau1 = np.array(pe.tau1) 
-    # get the average tau1 for each path type. Each path has a weight w.
-    for ptype in ("LML", "LMR", "RML", "RMR"):
-        pe.tau1avg[ptype] = np.average(pe.tau1[pe.lmrs == ptype], 
-                                       weights=pe.weights[pe.lmrs == ptype])
-
-    if not do_last:
-        return
-    print("NOT LAST")
-    pe.tau2 = []
-    pe.tau2avg = {"LML": None, "LMR": None, "RML": None, "RMR": None}
-    # select the accepted paths
-    accmask = get_flag_mask(pe, "ACC")
-    for i in range(len(pe.cyclenumbers)):
-        if pe.flags[i] != "ACC" or pe.generation[i] == "ld":
-            pe.tau2.append(0)
-            continue
-        pe.tau2.append(get_tau2_path(pe.orders[i], pe.lmrs[i], pe.interfaces[0]))
-    pe.tau2 = np.array(pe.tau2)
-    # get the average tau2 for each path type. Each path has a weight w.
-    for ptype in ("LML", "LMR", "RML", "RMR"):
-        pe.tau2avg[ptype] = np.average(pe.tau2[pe.lmrs == ptype],
-                                       weights=pe.weights[pe.lmrs == ptype])
-
-def get_tau1_path(orders, ptype, intfs):
-    """Return the number of steps it took for this path to cross the M"""
-    if ptype in ("LMR", "LML"):
-        return np.where(orders[:,0] >= intfs[1])[0][0]  # L->M->. cross
-    elif ptype in ("RML", "RMR"):
-        return np.where(orders[:,0] <= intfs[1])[0][0]  # .<-M<-R cross
-    else:
-        raise ValueError(f"Unknown path type {ptype}")
-
-def get_tau2_path(orders, ptype, intfs):
-    """Return the number of steps it took for this path to cross the M"""
-    if ptype in ("LML", "RML"):
-        a = np.where(orders[::-1,0] >= intfs[1])[0][0]  # L<-M<-. cross
-        #print(a)
-        return a
-    elif ptype in ("LMR", "RMR"):
-        b = np.where(orders[::-1,0] <= intfs[1])[0][0]  # .->M->R cross
-        #print(b)
-        return b
-    else:
-        raise ValueError(f"Unknown path type {ptype}")
-    
-def set_tau_distrib(pe):
-    """Set, for each pathtype, the average total pathlength. The phasepoint at
-    the beginning, and right after the crossing will still be included.
-    
-    Parameters
-    ----------
-    pe : object like :py:class:`.PathEnsemble`
-        Tistools PathEnsemble object must be from a PPTIS simulation,
-        for which the weights and the orders have been set.
-        
-    Returns
-    -------
-    Nothing, but sets the attribute pe.tau and pe.tauavg.
-    """
-    pe.tau = []
-    pe.tauavg = {"LML": None, "LMR": None, "RML": None, "RMR": None}
-    # determine pathtypes
-    if pe.in_zero_minus:
-        if pe.has_zero_minus_one:
-            ptypes = ["LML", "LMR", "RML", "RMR", "L*L", "R*R"]
-        else:
-            ptypes = ["RMR",]
-    else:
-            ptypes = ["LML", "LMR", "RML", "RMR",]
-    pe.tauavg = {}
-    for ptype in ptypes:
-        pe.tauavg[ptype] = None
-    # select the accepted paths
-    accmask = get_flag_mask(pe, "ACC")
-    for i in range(len(pe.cyclenumbers)):
-        if pe.flags[i] != "ACC" or pe.generation[i] == "ld":
-            pe.tau.append(0)
-            continue 
-        pe.tau.append(len(pe.orders[i]))
-    pe.tau = np.array(pe.tau) 
-    # get the average tau for each path type. Each path has a weight w.
-    #for ptype in ("LML", "LMR", "RML", "RMR"):
-    #print(ptypes)
-    for ptype in ptypes:
-        # print(ptype)
-        # print(np.sum(pe.weights[pe.lmrs == ptype]))
-        pe.tauavg[ptype] = np.average(pe.tau[pe.lmrs == ptype], 
-                                      weights=pe.weights[pe.lmrs == ptype])
-        
-=======
->>>>>>> 55810397
