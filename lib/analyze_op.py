"""functions to analyze order parameter and path ensembles

AG, Nov 26, 2019
AG, adapted May, 2020
"""

import numpy as np
import matplotlib.pyplot as plt
from .reading import *

ACCFLAGS,REJFLAGS = set_flags_ACC_REJ() # Hard-coded rejection flags found in output files


#---------------------
# TRAJECTORIES
#---------------------
def create_figure_trajs(figbasename,data_op,length,accepted,first,acc=True,interfaces=None,generation=None):

    # TODO I did not use "acc=True"

    ntraj,indices = get_ntraj(accepted,acc=acc)
    # only take first trajectories:
    maxtraj = min(first,ntraj)
    ncol = int(np.ceil(np.sqrt(maxtraj)))

    fig = plt.figure(figsize=(ncol*3,ncol*3))  # in inches
    
    for i in range(ncol):
        for j in range(ncol):
            count = i*ncol+j
            if count>=maxtraj: break

            index = indices[count]
            da = select_traj(data_op,length,index)

            plt.subplot(ncol,ncol,count+1)
            if interfaces is not None:
                # plot interface
                for val in interfaces:
                    plt.plot([0,len(da)-1],[val,val],color='grey')

            # plot order parameter:
            # time starts from zero, op is in data col=0
            plt.plot(da[:,0],linewidth=2)
            # plot other particles alos, these are in col=1...
            for k in range(1,da.shape[1]):
                plt.plot(da[:,k])

            # add title
            if generation is None:
                plt.title("cycle %i"%(index))
            else:
                plt.title("cycle %i %s"%(index,generation[index]))
    
    plt.tight_layout()
    plt.savefig(figbasename+".png")
    plt.savefig(figbasename+".pdf")
    plt.close()


def make_plot_trajs(figbasename,folder,interfaces,first):
    """
    folder -- can be somedir/000, somedir/001, somedir/002, etc
    interfaces -- [lambda0], [lambda[0], [lambda0,lambda1], etc...
    """
    op,ep = get_data_ensemble_consistent(folder)

    accepted = [(acc == 'ACC') for acc in op.flags]

    create_figure_trajs(figbasename,op.ops,op.lengths,accepted,first,
        acc=True,interfaces=interfaces,generation=op.generation)


def analyze_lengths(simul,ens,interfaces,above=0,skip=0):

    op,ep = get_data_ensemble_consistent(simul,ens,interfaces,)

    weights, ncycle_true = get_weights(op.flags)

    # hard coded !!!! TODO
    dtc = 0.1   # time between gromacs values is 100*0.001 ps
    figname = "lengths_histogram.%s.%s"%(simul,ens)
    if above > 0:
        figname += ".above%i"%above
    if skip > 0:
        figname += ".skip%i"%skip
    figname += ".png"
    histogram_lengths(figname,op.lengths,weights,dtc,above=above,skip=skip)


def weighted_avg_and_std(values, weights):
    """
    Return the weighted average and standard deviation.

    values, weights -- Numpy ndarrays with the same shape.
    """
    average = np.average(values, weights=weights)
    # Fast and numerically precise:
    variance = np.average((values-average)**2, weights=weights)
    return (average, np.sqrt(variance))
    #mean = np.average(lengths,weights=weights)

def histogram_lengths(figname,retislengths,retisweights,dtc,above=0,skip=0):

    def plot_histogram(figname,hist,bin_mids,mean,std):
        plt.figure()
        plt.plot(bin_mids,hist,)
        plt.xlabel("time (in ps)")
        plt.ylabel("count")
        plt.title("mean %.2f +- %.2f (ps), binwidth=%.1f (ps)" %(mean,std,bin_mids[1]-bin_mids[0]))
        plt.plot([mean,mean,],[min(hist),max(hist)],color='red',linewidth=2)
        plt.plot([mean-std,mean-std,],[min(hist),max(hist)],color='grey',linewidth=2)
        plt.plot([mean+std,mean+std,],[min(hist),max(hist)],color='grey',linewidth=2)
        plt.savefig(figname)
        plt.close()

    assert len(retislengths) == len(retisweights)
    assert (skip>=0) and skip<len(retislengths)

    # skip some lines
    lengths = retislengths[skip:]
    weights = retisweights[skip:]

    lengths = np.array([l-2 for l in lengths])  # delete first and last point

    #bins = 50
    bins = np.linspace(0,600,61)
    # for flat:
    if FLAT1D:       # TODO
        bins =50

    if above == 0:
        hist,bin_edges = np.histogram(lengths*dtc,bins=bins,weights=weights)
        bin_mids = 0.5*(bin_edges[:-1]+bin_edges[1:])
        #bin_mids = bin_edges[:-1]+np.diff(bin_edges)/2.
        mean,std = weighted_avg_and_std(lengths*dtc, weights)
        #plot_histogram(figbasename+".all",hist,bin_mids,mean,std,)

    else:
        tooshort = above
        weights2 = weights*(lengths>tooshort)
        hist,bin_edges = np.histogram(lengths*dtc,bins=bins,weights=weights2)
        bin_mids = 0.5*(bin_edges[:-1]+bin_edges[1:])
        #bin_mids = bin_edges[:-1]+np.diff(bin_edges)/2.
        mean,std = weighted_avg_and_std(lengths*dtc, weights2)

    plot_histogram(figname,hist,bin_mids,mean,std)

#    tooshort = 50
#    weights2 = weights*(lengths>tooshort)
#    hist,bin_edges = np.histogram(lengths*dtc,bins=bins,weights=weights2)
#    bin_mids = 0.5*(bin_edges[:-1]+bin_edges[1:])
#    #bin_mids = bin_edges[:-1]+np.diff(bin_edges)/2.
#    mean,std = weighted_avg_and_std(lengths*dtc, weights2)
#    plot_histogram(figbasename+".above%i"%tooshort,hist,bin_mids,mean,std)




#-------------------------------------------------
# Investigate efficiency of sampling
#-------------------------------------------------

#-------------------------------------------------
# Investigate decay of first path (ld, from load)
#-------------------------------------------------

def decay_path(figbasename,list_ensembles,):

    nens = len(list_ensembles)
    all_data_path = []
    for ens in list_ensembles:
        fn_path = "%s/pathensemble.txt"%(ens)
        pe = read_pathensemble(fn_path)
        all_data_path.append(pe)

    # determine size
    ncycles = [pe.ncycle for pe in all_data_path]
    max_cycles = max(ncycles)
    print("ncycles:   ", ncycles)
    print("max_cycles:", max_cycles)
    # or index of cycles
    ncycles = [pe.cyclenumbers[-1] for pe in all_data_path]
    max_cycles = max(ncycles)
    print("ncycles:   ", ncycles)
    print("max_cycles:", max_cycles)

    # cycle numbers
    cycle_numbers = [pe.cyclenumbers.tolist() for pe in all_data_path]

    # fill in the decay matrix
    decay = np.zeros((max_cycles,nens))
    factor = 0.8
    decay[0,:] = 1.

    row_index = np.zeros(nens)
    for i in range(1,max_cycles):
        for j,pe in enumerate(all_data_path):
            # just copy previous
            decay[i,j] = decay[i-1,j]
            # is this index present in ensemble j?
            try:
                index = cycle_numbers[j].index(i)
                #if i in cycle_numbers[j]
                # different cases
                if pe.flags[index] == 'ACC':
                    if pe.generation[index] == 'ld':
                        decay[i,j] = 1. 
                    elif pe.generation[index] == 'sh':
                        decay[i,j] = decay[i-1,j]*factor
                    elif pe.generation[index] == '00':
                        decay[i,j] = decay[i-1,j]
                    elif pe.generation[index] == 'tr':
                        decay[i,j] = decay[i-1,j]
                    elif pe.generation[index] == 's+':
                        decay[i,j] = decay[i-1,j+1]
                    elif pe.generation[index] == 's-':
                        decay[i,j] = decay[i-1,j-1]
                    else:
                       print("FAIL")
            except ValueError:
                pass

    print("decay:",decay.shape)
    #print(decay)
    plot_decay(figbasename,decay,list_ensembles)
    list_newpathnumbers = [pe.newpathnumbers for pe in all_data_path]
    plot_newpathnumbers(figbasename+".newpaths.png",list_newpathnumbers)

    print("Counting phase points")
    totcount = 0
    for i,pe in enumerate(all_data_path):
        count = compute_phasepoints(pe.lengths,pe.flags,pe.generation,"{:03d}".format(i))
        totcount += count
        print("count {:03d} {}".format(i,count))
    dt = 0.0002  # ps   # TODO
    print("ASSUME dt=%f"%dt)
    print("totcount = {} = {:.1f} ps = {:.4f} ns".format(totcount,totcount*dt,totcount*dt/1000.))
        

def plot_decay(figbasename,decay,list_ensembles):
    """Plot the decay of the load path"""
    plt.figure()
    plt.plot(decay[:150,:])
    plt.xlabel("cycle")
    plt.ylabel("initial cond survival")
    plt.legend(list_ensembles)
    plt.savefig(figbasename+".zoom.png")
    plt.clf()

    plt.plot(decay)
    plt.xlabel("cycle")
    plt.ylabel("initial cond survival")
    plt.legend(list_ensembles)
    plt.savefig(figbasename+".png")


def plot_newpathnumbers(figname,list_newpathnumbers):
    """Investigate how many new paths are generated"""
    plt.figure()
    for i,newpathnumbers in enumerate(list_newpathnumbers):
        plt.plot(newpathnumbers,label = str(i))
    plt.xlabel("cycle")
    plt.ylabel("# new paths")
    plt.legend()
    plt.savefig(figname)

#-------------------------------------------------
# Compute how many phase points were computed
#-------------------------------------------------

def compute_phasepoints(lengths,flags,generation,ensemble):
    """compute the number of phasepoints that were calculated in this ensemble"""
    # ensemble -- 000 or 001 or 002, etc
    ncycle = len(lengths)
    assert ncycle == len(flags)
    assert ncycle == len(generation)

    count = 0
    for i in range(ncycle):
        if generation[i] in ["sh","ki"]:
            # one point is recycled, i.e. the shooting point
            count += lengths[i] - 1

        elif generation[i] in ["tr","00"]:
            pass    # do not add anything

        elif generation[i] in ["s+","s-"]:
            if ensemble in ["000","001"]:
                # two points are recycled, 1 before and 1 after the interface
                count += lengths[i]-2
            else:
                pass    # do not add anything
    return count


#    list_generation = [pe.generation for pe in list_pe]



#-------------------------------------------------
# computation for xi
# The Big Reweight
#-------------------------------------------------
def calc_xi(lmrs,weights):
    """Compute the factor xi for ensemble [0-']

    xi = (# paths) / (# paths that end at R)
    """
    print("Doing xi....")
    print("lmrs",len(lmrs))
    print("weights",np.sum(weights))
    n_lml = np.sum((lmrs=="LML")*weights)
    n_rml = np.sum((lmrs=="RML")*weights)
    n_lmr = np.sum((lmrs=="LMR")*weights)
    n_rmr = np.sum((lmrs=="RMR")*weights)
    n_lstarl = np.sum((lmrs=="L*L")*weights)
    n_rstarl = np.sum((lmrs=="R*L")*weights)
    n_lstarr = np.sum((lmrs=="L*R")*weights)
    n_rstarr = np.sum((lmrs=="R*R")*weights)
    n_lstarstar = np.sum((lmrs=="L**")*weights)
    n_ends_l = n_lml + n_rml + n_lstarl + n_rstarl + n_lstarstar   # TODO needed indeed??? checking with Sander/Titus
    n_ends_r = n_lmr + n_rmr + n_lstarr + n_rstarr
    n_all = np.sum(weights)
    assert n_all == n_ends_r + n_ends_l
    if n_ends_r > 0:
        print("big reweight!!")
        xi = n_all/n_ends_r

        # earlier attempt:
        # theory: factor = ncycle / (ncycle - n-(RML/LMR))
        #n_left2 = n_rml + n_lmr # n_left = 0.5*(n_rml+n_lmr)
        #factor = 2*ncycle_true / (2*ncycle_true - n_left2)
        #print("factor",factor)
    else:
        print("no big reweight!!, because n_end_r <= 0")
        xi = 1
    return xi

<<<<<<< HEAD
def print_lmr_000(lmrs,weights):
    """print the codes of 000, such as LML and RML"""
    print("count paths in 000")
    for code in ["LML","LMR","L*R","L*L","RMR","RML","R*R","R*L"] + ["L**","R**","**L","**R","RM*","LM*","*MR","*ML","*M*"]:
=======
def print_lmr(lmrs,weights):
    """print the codes of ensemble, such as LML and RML"""
    print("count paths in ensemble")
    print("code count weighted-count")
    for code in ["LML","LMR","L*R","L*L","RMR","RML","R*R","R*L"]:
>>>>>>> 35c5e56d
        n = np.sum(lmrs==code)
        nw = np.sum((lmrs==code)*weights)
        print(code,n,nw)
    #for i in range(len(lmrs)):
    #    if lmrs[i]=="L**": print(i,lmrs[i],weights[i])


def print_concentration_lambda0(ncycle,trajs,cut,dlambda,dt,w_all,xi):
    """Compute density at interface lambda0"""

    print("."*10)
    print("for permeability")
    print("n         --  count in histogram bin")
    print("n/ncycle  --  count in histogram bin, per path")
    print("rho       --  density, unit [1/unit-of-dlambda]")
    print("tau/Dz    --  time spent per length, unit [unit-of-dt/unit-of-dlambda]")
    print("P/Pcross  --  permeability/crossing-probability, unit [1/unit-of-dlambda/unit-of-dt]")

    print("dt       ",dt)
    print("dlambda  ",dlambda)

    print("Get some values around interface")
    # take last bin of histogram to the left (histL)
    bins = np.arange(cut-30*dlambda,cut+dlambda/10.,dlambda)      # HARD CODED
    histL,edgesL = np.histogram(trajs,bins=bins,weights=w_all,)
    nL = histL[-1]   # because of choice bins
    print("bins at cut: lambda =",cut)
    print("left of cut: ",histL[-2],histL[-1],"|")

    # take first bin of histogram to the right (histR)
    bins = np.arange(cut,cut+30*dlambda+dlambda/10.,dlambda)      # HARD CODED
    histR,edgesR = np.histogram(trajs,bins=bins,weights=w_all)
    nR = histR[0]   # because of choice bins
    print("right of cut:","|",histR[0],histR[1])

    #ncycle_true = np.sum(weights)  # do not compute again because I have the big reweigth?
    #ncycle can be a little bit more

    print("Now compute n, rho, P/Pcross; left (L) and right (R) of the interface")
    rhoL = nL/dlambda/ncycle    # in units of 1/dlambda
    tauL = nL*dt/dlambda/ncycle  # in units of dt/dlambda
    PL = 1./tauL      # = P/Pcross = 1/dt/rhoL = ncycle / nL * dlambda/dt
    rhoR = nR/dlambda/ncycle
    tauR = nR*dt/dlambda/ncycle  # in units of dt/dlambda
    PR = 1./tauR      # = ncycle / nR * dlambda/dt

    tauL = nL*dt/dlambda/ncycle  # in units of dt/dlambda

    print("** Left histogram **")
    print("L n            ",nL)
    print("L n/ncycle     ",nL/ncycle)
    print("L rho          ",rhoL)
    print("L tau/Dz       ",tauL)
    print("L P/Pcross     ",PL)
    print("** Left histogram (xi)**")
    print("L n        (xi)",nL*xi)
    print("L n/ncycle (xi)",nL/ncycle*xi)
    print("L rho      (xi)",rhoL*xi)
    print("L tau/Dz   (xi)",tauL*xi)
    print("L P/Pcross (xi)",PL/xi)
    print("** Right histogram **")
    print("R n            ",nR)
    print("R n/ncycle     ",nR/ncycle)
    print("R rho          ",rhoR)
    print("L tau/Dz       ",tauR)
    print("R P/Pcross     ",PR)
    print("."*10)
    #print("Sum/ncycle",len(trajs)/ncycle)  # no, because not weighted TODO
    #print("Sum/ncycle no xi",len(trajs)/ncycle/xi)

    return nL
    <|MERGE_RESOLUTION|>--- conflicted
+++ resolved
@@ -337,18 +337,11 @@
         xi = 1
     return xi
 
-<<<<<<< HEAD
-def print_lmr_000(lmrs,weights):
-    """print the codes of 000, such as LML and RML"""
-    print("count paths in 000")
-    for code in ["LML","LMR","L*R","L*L","RMR","RML","R*R","R*L"] + ["L**","R**","**L","**R","RM*","LM*","*MR","*ML","*M*"]:
-=======
 def print_lmr(lmrs,weights):
     """print the codes of ensemble, such as LML and RML"""
     print("count paths in ensemble")
     print("code count weighted-count")
-    for code in ["LML","LMR","L*R","L*L","RMR","RML","R*R","R*L"]:
->>>>>>> 35c5e56d
+    for code in ["LML","LMR","L*R","L*L","RMR","RML","R*R","R*L"] + ["L**","R**","**L","**R","RM*","LM*","*MR","*ML","*M*"]:
         n = np.sum(lmrs==code)
         nw = np.sum((lmrs==code)*weights)
         print(code,n,nw)
