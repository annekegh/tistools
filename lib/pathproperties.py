import numpy as np
from .reading import *
from .analyze_op import *
import matplotlib.pyplot as plt

ACCFLAGS,REJFLAGS = set_flags_ACC_REJ() # Hard-coded rejection flags found in output files


# first crossing point distribution

def get_first_crossing_point(traj, lambdacross, lmr):
    """
    Get the first crossing point of a trajectory.

    Parameters
    ----------
    traj : np.ndarray
        Trajectory data.
    lambdacross : float
        Crossing lambda value.
    lmr : str
        Left or right crossing indicator.

    Returns
    -------
    tuple
        Index of the first crossing point and the crossing value.
    """
    if lmr.startswith("L"):
        # Detect when the trajectory crosses to the right of the interface
        a = np.where(traj >= lambdacross)[0]
    elif lmr.startswith("R"):
        # Detect when the trajectory crosses to the left of the interface
        a = np.where(traj <= lambdacross)[0]
    else:
        return -1, None

    if len(a) == 0:
        return -1, None
    else:
        cross_index = a[0]
        crossing = traj[cross_index]
        return cross_index, crossing

def get_first_crossing_distr(flags, weights, lens, w_all, ncycle, ncycle_true, trajs, lmrs, lambdacross):
    """
    Get the distribution of first crossing points.

    Parameters
    ----------
    flags : np.ndarray
        Array of flags for each trajectory.
    weights : np.ndarray
        Array of weights for each trajectory.
    lens : np.ndarray
        Array of lengths for each trajectory.
    w_all : np.ndarray
        Array of weights for all trajectories.
    ncycle : int
        Total number of cycles.
    ncycle_true : int
        True number of cycles.
    trajs : np.ndarray
        Array of trajectory data.
    lmrs : np.ndarray
        Array of left or right crossing indicators.
    lambdacross : float
        Crossing lambda value.

    Returns
    -------
    np.ndarray
        Array of first crossing indices.
    """
    assert len(lens) == ncycle
    assert len(lmrs) == ncycle

    cross_indices = []
    count = 0
    for i in range(ncycle):
        assert lens[i] > 0
        traj = trajs[count:count + lens[i]]
        count += lens[i]
        if weights[i] > 0:
            cross_index, crossing = get_first_crossing_point(traj, lambdacross, lmrs[i])
            cross_indices.append(cross_index)
        else:
            cross_indices.append(-1)

    assert count == len(trajs)
    return np.array(cross_indices)

def create_distrib_first_crossing(folders, interfaces_input, outputfile, do_pdf, dt, offset):
    """
    Create figure of distributions of first crossing points.

    Parameters
    ----------
    folders : list of str
        List of folder paths.
    interfaces_input : list of float
        List of interface positions.
    outputfile : str
        Output filename for the figures.
    do_pdf : bool
        Whether to save figures as PDF.
    dt : float
        Time step size.
    offset : float
        Offset to apply to interfaces.
    """
    extensions = ["png"]
    if do_pdf:
        extensions.append("pdf")

    interfaces = [interf - offset for interf in interfaces_input] if offset != 0. else interfaces_input

    plt.figure(1, figsize=(10, 6))
    if len(folders) > 2:
        plt.figure(2, figsize=(10, 6))

    for ifol, folder in enumerate(folders):
        fol = folder[-3:]
<<<<<<< HEAD
        print("-"*20)
        print("folder",fol)
        ofile = "%s/order.txt" %(folder)
        #ostart = 0
        ostart = -1    # TODO
        op = parse_order_file(ofile,ostart)
=======
        print("-" * 20)
        print(f"Processing folder: {fol}")
        ofile = f"{folder}/order.txt"
        ostart = -1  # TODO: Verify if this should be changed
        op = parse_order_file(ofile, ostart)
>>>>>>> 78393894
        flags = op.flags
        trajs = op.longtraj
        lens = op.lengths
        ncycle = op.ncycle
        weights, ncycle_true = get_weights(flags, ACCFLAGS, REJFLAGS)

        if offset != 0.:
            trajs = op.longtraj - offset

        print(f"Number of cycles: {ncycle}")
        w_all = np.array([weights[i] for i in range(ncycle) for k in range(lens[i])])
        print(f"One long trajectory: {len(w_all)}, {len(trajs)}")
        print("Statistics:")
        for flag in ACCFLAGS + REJFLAGS:
            print(f"  {flag}: {np.sum(flags == flag)}")
        print(f"Total flags: {len(flags)}")

        # Read path ensemble and calculate xi
        ofile = f"{folder}/pathensemble.txt"
        pe = read_pathensemble(ofile)
        lmrs = pe.lmrs
        flags1 = pe.flags
        print_lmr(lmrs, weights)
        xi = calc_xi(lmrs, weights)
        print(f"xi: {xi}")

        # Determine the crossing lambda value
        if ifol == 0:
            if len(interfaces) == len(folders):
                lambdacross = interfaces[0]
            elif len(interfaces) == len(folders) + 1:
                lambdacross = (interfaces[0] + interfaces[-1]) / 2.
            else:
                raise ValueError("Mismatch between number of interfaces and folders.")
        elif ifol == 1:
            lambdacross = interfaces[0]
        else:
            lambdacross = interfaces[ifol - 1]

        # Get the distribution of first crossing points
        cross_indices = get_first_crossing_distr(flags, weights, lens, w_all, ncycle, ncycle_true, trajs, lmrs, lambdacross)

        # Plot histogram of first crossing points
        bins = np.arange(-1, max(cross_indices) + 2) - 0.5
        hist, edges = np.histogram(cross_indices, bins=bins, weights=weights)
        centers = edges[:-1] + np.diff(edges) / 2.
        hist2, edges = np.histogram(lens, bins=bins, weights=weights)

        plt.figure(2)
        plt.bar(centers, hist, label="Crossing points")
        plt.plot(centers, hist2, label="Path lengths + 2", color='green')
        plt.xlim(xmin=-1)
        plt.xlabel(f"Phase point crossing lambda_i={lambdacross:.3f}")
        plt.ylabel("Histogram")
        plt.title(f"{fol}, ncycle={ncycle}, dt={dt:.3f}")
        plt.legend(loc='best')
        plt.savefig(f"crosshist.{fol}.png")
        plt.clf()

        # TODO: Optional - Remove first and last phase point of each path, which are not part of the ensemble
        # TODO: Optional - Compute time spent in the ensemble

        if ifol != 0:
            # Plot normalized histogram
            bins = np.arange(-1, 51) - 0.5
            hist, edges = np.histogram(cross_indices, bins=bins, weights=weights)
            centers = edges[:-1] + np.diff(edges) / 2.

            plt.figure(1)
            plt.plot(centers, hist / float(np.sum(hist)) + 0.2 * ifol, label=fol)

    plt.figure(1)
    plt.xlim(xmin=-1)
    plt.xlabel("Phase point crossing lambda_i")
    plt.ylabel("Normalized histogram")
    plt.legend()
    plt.title(f"Normalized, ncycle={ncycle}, dt={dt:.3f}")
    plt.tight_layout()
    plt.savefig("crosshist.all.png")
<|MERGE_RESOLUTION|>--- conflicted
+++ resolved
@@ -121,20 +121,11 @@
 
     for ifol, folder in enumerate(folders):
         fol = folder[-3:]
-<<<<<<< HEAD
-        print("-"*20)
-        print("folder",fol)
-        ofile = "%s/order.txt" %(folder)
-        #ostart = 0
-        ostart = -1    # TODO
-        op = parse_order_file(ofile,ostart)
-=======
         print("-" * 20)
         print(f"Processing folder: {fol}")
         ofile = f"{folder}/order.txt"
         ostart = -1  # TODO: Verify if this should be changed
         op = parse_order_file(ofile, ostart)
->>>>>>> 78393894
         flags = op.flags
         trajs = op.longtraj
         lens = op.lengths
